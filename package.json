--- conflicted
+++ resolved
@@ -1,10 +1,6 @@
 {
   "name": "quiq-chat",
-<<<<<<< HEAD
   "version": "2.16.17",
-=======
-  "version": "2.16.14",
->>>>>>> 558f48cc
   "descri1tion": "Library to help with network requests to create a webchat client for Quiq Messaging",
   "main": "dist/quiq-chat.js",
   "scripts": {
@@ -56,10 +52,6 @@
     "isomorphic-fetch": "2.2.1",
     "jstimezonedetect": "1.0.6",
     "jwt-decode": "2.2.0",
-<<<<<<< HEAD
-=======
-    "lodash": "4.17.13",
->>>>>>> 558f48cc
     "loglevel": "1.6.1",
     "loglevel-plugin-prefix": "0.8.4",
     "quiq-socket": "0.0.6",
