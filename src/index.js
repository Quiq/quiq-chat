// @flow
import * as API from './apiCalls';
import {setGlobals, checkRequiredSettings} from './globals';
import {connectSocket, disconnectSocket} from './websockets';
<<<<<<< HEAD
import QuiqChatClient from './QuiqChatClient';
import type {QuiqChatSettings, AtmosphereMessage, WebsocketCallbacks} from 'types';
=======
import type {WebsocketCallbacks} from 'types';
>>>>>>> 47e2364d

export const init = (settings: {HOST: string, CONTACT_POINT?: string}) => {
  const defaults = {
    CONTACT_POINT: 'default',
  };

  const globals = Object.assign({}, defaults, settings);

  setGlobals(globals);
};

export const subscribe = async (callbacks: WebsocketCallbacks) => {
  checkRequiredSettings();
  disconnectSocket(); // Ensure we only have one websocket connection open
  const wsInfo: {url: string} = await API.fetchWebsocketInfo();
  connectSocket({socketUrl: wsInfo.url, callbacks});
};

export const unsubscribe = () => {
  // Don't check requiredSettings here.  We don't want to block the client from disconnecting.
  disconnectSocket();
};

export const joinChat = () => {
  checkRequiredSettings();
  return API.joinChat();
};

export const leaveChat = () => {
  checkRequiredSettings();
  return API.leaveChat();
};

export const addMessage = (text: string) => {
  checkRequiredSettings();
  return API.addMessage(text);
};

export const fetchConversation = () => {
  checkRequiredSettings();
  return API.fetchConversation();
};

export const updateMessagePreview = (text: string, typing: boolean) => {
  checkRequiredSettings();
  return API.updateMessagePreview(text, typing);
};

export const checkForAgents = () => {
  checkRequiredSettings();
  return API.checkForAgents();
};

export const sendRegistration = (fields: {[string]: string}) => {
  checkRequiredSettings();
  return API.sendRegistration(fields);
};

export default QuiqChatClient;<|MERGE_RESOLUTION|>--- conflicted
+++ resolved
@@ -2,12 +2,8 @@
 import * as API from './apiCalls';
 import {setGlobals, checkRequiredSettings} from './globals';
 import {connectSocket, disconnectSocket} from './websockets';
-<<<<<<< HEAD
 import QuiqChatClient from './QuiqChatClient';
 import type {QuiqChatSettings, AtmosphereMessage, WebsocketCallbacks} from 'types';
-=======
-import type {WebsocketCallbacks} from 'types';
->>>>>>> 47e2364d
 
 export const init = (settings: {HOST: string, CONTACT_POINT?: string}) => {
   const defaults = {
