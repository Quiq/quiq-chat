--- conflicted
+++ resolved
@@ -1,9 +1,8 @@
 // @flow
-import * as API from "./apiCalls";
-import { setGlobals } from "./globals";
+import * as API from './apiCalls';
+import {setGlobals} from './globals';
 import {
   connectSocket as connectAtmosphere,
-<<<<<<< HEAD
   disconnectSocket as disconnectAtmosphere,
 } from './websockets';
 import QuiqSocket from './QuiqSockets/quiqSockets';
@@ -11,55 +10,27 @@
 import {registerCallbacks, onInit, setClientInactive} from './stubbornFetch';
 import type {ChatMessage, BurnItDownMessage, TextMessage, ApiError, Event} from './types';
 import {differenceBy, unionBy, partition} from 'lodash';
-import {sortByTimestamp, burnItDown, registerOnBurnCallback} from './utils';
+import {sortByTimestamp, burnItDown, registerOnBurnCallback} from './Utils/utils';
 import type {QuiqChatCallbacks} from 'types';
 import * as storage from './storage';
 import logger from './logging';
+import * as Senty from './sentry';
+
+Senty.init();
 
 const log = logger('QuiqChatClient');
-
-const getConversation = async (): Promise<{events: Array<Event>, messages: Array<TextMessage>}> => {
-=======
-  disconnectSocket as disconnectAtmosphere
-} from "./websockets";
-import QuiqSocket from "./QuiqSockets/quiqSockets";
-import { MessageTypes, MINUTES_UNTIL_INACTIVE } from "./appConstants";
-import { registerCallbacks, onInit, setClientInactive } from "./stubbornFetch";
-import type {
-  ChatMessage,
-  BurnItDownMessage,
-  TextMessage,
-  ApiError,
-  UserEventTypes,
-  Event
-} from "./types";
-import { differenceBy, unionBy, last, partition } from "lodash";
-import {
-  sortByTimestamp,
-  burnItDown,
-  registerOnBurnCallback
-} from "./Utils/utils";
-import type { QuiqChatCallbacks } from "types";
-import * as storage from "./storage";
-import logger from "./logging";
-import * as Senty from "./sentry";
-
-Senty.init();
-
-const log = logger("QuiqChatClient");
 
 const getConversation = async (): Promise<{
   events: Array<Event>,
-  messages: Array<TextMessage>
+  messages: Array<TextMessage>,
 }> => {
->>>>>>> 5f167641
   const conversation = await API.fetchConversation();
   const partitionedConversation = partition(conversation.messages, {
-    type: MessageTypes.TEXT
+    type: MessageTypes.TEXT,
   });
   const messages = partitionedConversation[0];
   const events = partitionedConversation[1];
-  return { messages, events };
+  return {messages, events};
 };
 
 class QuiqChatClient {
@@ -88,7 +59,7 @@
 
     setGlobals({
       HOST: this.host,
-      CONTACT_POINT: this.contactPoint
+      CONTACT_POINT: this.contactPoint,
     });
 
     // Register with apiCalls for new session events
@@ -97,9 +68,7 @@
 
   /** Fluent client builder functions: these all return the client object * */
 
-  onNewMessages = (
-    callback: (messages: Array<TextMessage>) => void
-  ): QuiqChatClient => {
+  onNewMessages = (callback: (messages: Array<TextMessage>) => void): QuiqChatClient => {
     this.callbacks.onNewMessages = callback;
     return this;
   };
@@ -111,7 +80,7 @@
 
   onError = (callback: (error: ?ApiError) => void): QuiqChatClient => {
     this.callbacks.onError = callback;
-    registerCallbacks({ onError: callback });
+    registerCallbacks({onError: callback});
     return this;
   };
 
@@ -122,19 +91,17 @@
 
   onRetryableError = (callback: (error: ?ApiError) => void): QuiqChatClient => {
     this.callbacks.onRetryableError = callback;
-    registerCallbacks({ onRetryableError: callback });
+    registerCallbacks({onRetryableError: callback});
     return this;
   };
 
   onErrorResolved = (callback: () => void): QuiqChatClient => {
     this.callbacks.onErrorResolved = callback;
-    registerCallbacks({ onErrorResolved: callback });
-    return this;
-  };
-
-  onConnectionStatusChange = (
-    callback: (connected: boolean) => void
-  ): QuiqChatClient => {
+    registerCallbacks({onErrorResolved: callback});
+    return this;
+  };
+
+  onConnectionStatusChange = (callback: (connected: boolean) => void): QuiqChatClient => {
     this.callbacks.onConnectionStatusChange = callback;
     return this;
   };
@@ -167,7 +134,7 @@
       await API.login();
       onInit();
 
-      const { messages, events } = await getConversation();
+      const {messages, events} = await getConversation();
       // Process initial messages, but do not send callback. We'll send all messages in callback next.
       this._processNewMessages(messages, events, false);
 
@@ -176,20 +143,8 @@
         this.callbacks.onNewMessages(this.textMessages);
       }
 
-<<<<<<< HEAD
       if (this.textMessages.length > 0) {
         await this._establishWebSocketConnection();
-=======
-      this._disconnectSocket(); // Ensure we only have one websocket connection open
-      const wsInfo: {
-        url: string,
-        protocol: string
-      } = await API.fetchWebsocketInfo();
-      this._connectSocket(wsInfo);
-
-      if (this.callbacks.onConnectionStatusChange) {
-        this.callbacks.onConnectionStatusChange(true);
->>>>>>> 5f167641
       }
 
       // If start is successful, begin the client inactive timer
@@ -212,13 +167,8 @@
 
   getMessages = async (cache: boolean = true): Promise<Array<TextMessage>> => {
     if (!cache || !this.connected) {
-<<<<<<< HEAD
       const {messages, events} = await getConversation();
       this._processNewMessages(messages, events);
-=======
-      const { messages, events } = await getConversation();
-      this._processNewMessagesAndEvents(messages, events);
->>>>>>> 5f167641
     }
 
     return this.textMessages;
@@ -255,11 +205,7 @@
     return API.updateMessagePreview(text, typing);
   };
 
-<<<<<<< HEAD
   sendRegistration = async (fields: {[string]: string}) => {
-=======
-  sendRegistration = (fields: { [string]: string }) => {
->>>>>>> 5f167641
     this._setTimeUntilInactive(MINUTES_UNTIL_INACTIVE);
     storage.setQuiqChatContainerVisible(true);
     storage.setQuiqUserTakenMeaningfulAction(true);
@@ -278,34 +224,13 @@
 
   isStorageEnabled = () => storage.isStorageEnabled();
   isChatVisible = (): boolean => storage.getQuiqChatContainerVisible();
-  hasTakenMeaningfulAction = (): boolean =>
-    storage.getQuiqUserTakenMeaningfulAction();
-
-<<<<<<< HEAD
-=======
-  getLastUserEvent = async (
-    cache: boolean = true
-  ): Promise<UserEventTypes | null> => {
-    if (!cache || !this.connected) {
-      const { messages, events } = await getConversation();
-      this._processNewMessagesAndEvents(messages, events);
-    }
-
-    const lastStatusMessage = last(
-      this.events.filter(
-        m => m.type === MessageTypes.JOIN || m.type === MessageTypes.LEAVE
-      )
-    );
-    return lastStatusMessage ? lastStatusMessage.type : null;
-  };
-
->>>>>>> 5f167641
+  hasTakenMeaningfulAction = (): boolean => storage.getQuiqUserTakenMeaningfulAction();
+
   isRegistered = (): boolean => {
     return this.userIsRegistered;
   };
 
   /** Private Members * */
-<<<<<<< HEAD
   _establishWebSocketConnection = async () => {
     this._disconnectSocket(); // Ensure we only have one websocket connection open
     const wsInfo: {url: string, protocol: string} = await API.fetchWebsocketInfo();
@@ -313,26 +238,20 @@
   };
 
   _connectSocket = (wsInfo: {url: string, protocol: string}) => {
-=======
-  _connectSocket = (wsInfo: { url: string, protocol: string }) => {
->>>>>>> 5f167641
     this.socketProtocol = wsInfo.protocol;
 
     // If we didn't get protocol, or it was an unsupported value, default to 'atmosphere'
-    if (
-      !this.socketProtocol ||
-      !["atmosphere", "quiq"].includes(this.socketProtocol)
-    ) {
+    if (!this.socketProtocol || !['atmosphere', 'quiq'].includes(this.socketProtocol)) {
       log.warn(
-        `Unsupported socket protocol "${wsInfo.protocol}" received. Defaulting to "atmosphere"`
+        `Unsupported socket protocol "${wsInfo.protocol}" received. Defaulting to "atmosphere"`,
       );
-      this.socketProtocol = "atmosphere";
+      this.socketProtocol = 'atmosphere';
     }
 
     log.info(`Using ${this.socketProtocol} protocol`);
 
     switch (this.socketProtocol) {
-      case "quiq":
+      case 'quiq':
         QuiqSocket.withURL(`wss://${wsInfo.url}`)
           .onConnectionLoss(this._handleConnectionLoss)
           .onConnectionEstablish(this._handleConnectionEstablish)
@@ -340,15 +259,15 @@
           .onFatalError(this._handleFatalSocketError)
           .connect();
         break;
-      case "atmosphere":
+      case 'atmosphere':
         connectAtmosphere({
           socketUrl: wsInfo.url,
           callbacks: {
             onConnectionLoss: this._handleConnectionLoss,
             onConnectionEstablish: this._handleConnectionEstablish,
             onMessage: this._handleWebsocketMessage,
-            onFatalError: this._handleFatalSocketError
-          }
+            onFatalError: this._handleFatalSocketError,
+          },
         });
         break;
     }
@@ -372,16 +291,7 @@
 
       // Disconnect/reconnect websocket
       // (Connection establishment handler will refresh messages)
-<<<<<<< HEAD
       await this._establishWebSocketConnection();
-=======
-      this._disconnectSocket(); // Ensure we only have one websocket connection open
-      const wsInfo: {
-        url: string,
-        protocol: string
-      } = await API.fetchWebsocketInfo();
-      this._connectSocket(wsInfo);
->>>>>>> 5f167641
     }
 
     this.trackingId = newTrackingId;
@@ -428,7 +338,7 @@
   };
 
   _handleConnectionEstablish = async () => {
-    const { messages, events } = await getConversation();
+    const {messages, events} = await getConversation();
 
     this._processNewMessages(messages, events);
 
@@ -442,23 +352,17 @@
   _processNewMessages = (
     messages: Array<TextMessage>,
     events: Array<Event> = [],
-    sendNewMessageCallback: boolean = true
+    sendNewMessageCallback: boolean = true,
   ): void => {
-    const newMessages: Array<TextMessage> = differenceBy(
-      messages,
-      this.textMessages,
-      "id"
-    );
-    const newEvents: Array<Event> = differenceBy(events, this.events, "id");
+    const newMessages: Array<TextMessage> = differenceBy(messages, this.textMessages, 'id');
+    const newEvents: Array<Event> = differenceBy(events, this.events, 'id');
 
     // Apparently, it's possible (though not common) to receive duplicate messages in transcript response.
     // We need to take union of new and current messages to account for this
 
     // If we found new messages, sort them, update cached textMessages, and send callback
     if (newMessages.length) {
-      this.textMessages = sortByTimestamp(
-        unionBy(this.textMessages, newMessages, "id")
-      );
+      this.textMessages = sortByTimestamp(unionBy(this.textMessages, newMessages, 'id'));
 
       if (this.callbacks.onNewMessages && sendNewMessageCallback) {
         this.callbacks.onNewMessages(this.textMessages);
@@ -467,7 +371,7 @@
 
     // If we found new events, sort them, update cached events, and check if a new registration event was received. Fire callback if so.
     if (newEvents.length) {
-      this.events = sortByTimestamp(unionBy(this.events, newEvents, "id"));
+      this.events = sortByTimestamp(unionBy(this.events, newEvents, 'id'));
 
       if (newEvents.find(e => e.type === MessageTypes.REGISTER)) {
         if (this.callbacks.onRegistration) {
@@ -483,7 +387,7 @@
     this.clientInactiveTimer = setTimeout(
       async () => {
         // Leaving a console log in to give context to the atmosphere console message 'Websocket closed normally'
-        log.info("Client timeout due to inactivity. Closing websocket.");
+        log.info('Client timeout due to inactivity. Closing websocket.');
         await this.leaveChat();
         this.stop();
         if (this.callbacks.onClientInactiveTimeout) {
@@ -491,7 +395,7 @@
         }
         setClientInactive(true);
       },
-      minutes * 60 * 1000 + 1000 // add a second to avoid timing issues
+      minutes * 60 * 1000 + 1000, // add a second to avoid timing issues
     );
   };
 }
