--- conflicted
+++ resolved
@@ -1,21 +1,12 @@
 {
   "name": "quiq-chat",
-<<<<<<< HEAD
   "version": "1.2.0-dev2",
-=======
-  "version": "1.2.0",
->>>>>>> 47e2364d
   "description": "Library to help with network requests to create a webchat client for Quiq Messaging",
   "main": "build/quiq-chat.js",
   "repository": "https://github.com/Quiq/quiq-chat",
   "scripts": {
-<<<<<<< HEAD
     "start": "./node_modules/.bin/nodemon --watch src -e js,sass --exec npm run build",
     "test": "flow && jest --env=jsdom --coverage",
-=======
-    "test": "flow && jest --env=jsdom --coverage && node ./node_modules/eslint/bin/eslint.js src/ --quiet",
-    "lint": "node ./node_modules/eslint/bin/eslint.js src/",
->>>>>>> 47e2364d
     "flow": "flow",
     "jest": "jest --watch --env=jsdom",
     "build": "rollup -c",
@@ -38,12 +29,8 @@
   "dependencies": {
     "atmosphere.js": "https://github.com/Quiq/atmosphere-js/tarball/cf35c913143cf2c391b6bcb694ae8a47794a1b88",
     "isomorphic-fetch": "2.2.1",
-<<<<<<< HEAD
     "js-cookie": "^2.1.4",
     "lodash": "^4.17.4",
-=======
-    "lodash": "4.17.4",
->>>>>>> 47e2364d
     "ua-parser-js": "0.7.12"
   },
   "devDependencies": {
