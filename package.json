--- conflicted
+++ resolved
@@ -1,10 +1,6 @@
 {
   "name": "quiq-chat",
-<<<<<<< HEAD
-  "version": "1.8.3",
-=======
-  "version": "1.6.2",
->>>>>>> fb2835cc
+  "version": "1.8.4",
   "description": "Library to help with network requests to create a webchat client for Quiq Messaging",
   "main": "build/quiq-chat.js",
   "repository": "https://github.com/Quiq/quiq-chat",
